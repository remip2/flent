# -*- coding: utf-8 -*-
#
# plotters.py
#
# Author:   Toke Høiland-Jørgensen (toke@toke.dk)
# Date:      4 March 2015
# Copyright (c) 2015-2016, Toke Høiland-Jørgensen
#
# This program is free software: you can redistribute it and/or modify
# it under the terms of the GNU General Public License as published by
# the Free Software Foundation, either version 3 of the License, or
# (at your option) any later version.
#
# This program is distributed in the hope that it will be useful,
# but WITHOUT ANY WARRANTY; without even the implied warranty of
# MERCHANTABILITY or FITNESS FOR A PARTICULAR PURPOSE.  See the
# GNU General Public License for more details.
#
# You should have received a copy of the GNU General Public License
# along with this program.  If not, see <http://www.gnu.org/licenses/>.

from __future__ import absolute_import, division, print_function, unicode_literals

import inspect
import io
import re

from flent import combiners, transformers
from flent.util import cum_prob, frange, classname, long_substr, format_date, \
    Glob, Update, float_pair, keyval, comma_list, ArgParam, ArgParser
from flent.build_info import VERSION
from flent.loggers import get_logger

from functools import reduce
from itertools import cycle, islice
from collections import OrderedDict

try:
    import matplotlib
    import numpy
    HAS_MATPLOTLIB = True
except ImportError:
    HAS_MATPLOTLIB = False

# Python 2/3 compatibility
try:
    unicode
    PY2 = True
except NameError:
    unicode = str
    PY2 = False

logger = get_logger(__name__)

PLOT_KWARGS = (
    'alpha',
    'antialiased',
    'color',
    'dash_capstyle',
    'dash_joinstyle',
    'drawstyle',
    'fillstyle',
    'label',
    'linestyle',
    'linewidth',
    'lod',
    'marker',
    'markeredgecolor',
    'markeredgewidth',
    'markerfacecolor',
    'markerfacecoloralt',
    'markersize',
    'markevery',
    'pickradius',
    'solid_capstyle',
    'solid_joinstyle',
    'visible',
    'zorder'
)

LINESTYLES = ['-', '--']
MARKERS = ['o', '^', 's', 'v', 'D', '*', '<', '>', 'x', '+']
COLOURS = ["#1b9e77", "#d95f02", "#7570b3", "#e7298a",
           "#66a61e", "#e6ab02", "#a6761d", "#666666"]
DASHES = [[2, 4],
          [8, 4, 2, 4],
          ]
STYLES = []

MATPLOTLIB_STYLES = {'axes.axisbelow': True,
                     'axes.edgecolor': 'white',
                     'axes.facecolor': '#E6E6E6',
                     'axes.formatter.useoffset': False,
                     'axes.grid': True,
                     'axes.labelcolor': 'black',
                     'axes.linewidth': 0.0,
                     'figure.edgecolor': 'white',
                     'figure.facecolor': 'white',
                     'figure.frameon': False,
                     'grid.color': 'white',
                     'grid.linestyle': '-',
                     'grid.linewidth': 1,
                     'image.cmap': 'Greys',
                     'legend.frameon': False,
                     'legend.numpoints': 1,
                     'legend.scatterpoints': 1,
                     'lines.color': 'black',
                     'lines.linewidth': 1,
                     'lines.solid_capstyle': 'round',
                     'pdf.fonttype': 42,
                     'text.color': 'black',
                     'xtick.color': 'black',
                     'xtick.direction': 'out',
                     'xtick.major.size': 0.0,
                     'xtick.minor.size': 0.0,
                     'ytick.color': 'black',
                     'ytick.direction': 'out',
                     'ytick.major.size': 0.0,
                     'ytick.minor.size': 0.0}

MATPLOTLIB_INIT = False

if PY2:
    # Matplotlib will tend to pass the values directly to backends where they
    # will be converted into native types. This breaks on some versions of
    # matplotlib running on Python 2 if the values are unicode objects (which
    # can't always be automatically converted). To work around this, encode
    # everything if we are running on Python 2.

    def filt(x):
        try:
            return x.encode()
        except AttributeError:
            return x

    LINESTYLES = list(map(filt, LINESTYLES))
    MARKERS = list(map(filt, MARKERS))
    COLOURS = list(map(filt, COLOURS))

    for k, v in MATPLOTLIB_STYLES.items():
        MATPLOTLIB_STYLES[k] = filt(v)

    del filt


def init_matplotlib(output, use_markers, load_rc):
    if not HAS_MATPLOTLIB:
        raise RuntimeError(
            "Unable to plot -- matplotlib is missing! "
            "Please install it if you want plots.")
    global pyplot, COLOURS, MATPLOTLIB_INIT

    if MATPLOTLIB_INIT:
        return

    if output != "-":
        if output.endswith('.svg') or output.endswith('.svgz'):
            matplotlib.use('svg')
        elif output.endswith('.ps') or output.endswith('.eps'):
            matplotlib.use('ps')
        elif output.endswith('.pdf'):
            matplotlib.use('pdf')
        elif output.endswith('.png'):
            matplotlib.use('agg')
        else:
            raise RuntimeError(
                "Unrecognised file format for output '%s'" % output)

    from matplotlib import pyplot

    for ls in LINESTYLES:
        STYLES.append(dict(linestyle=ls))
    for d in DASHES:
        STYLES.append(dict(dashes=d))
    if use_markers:
        for m in MARKERS:
            STYLES.append(dict(marker=m, markevery=10))

    # Try to detect if a custom matplotlibrc is installed, and if so don't
    # load our own values.
    try:
        matplotlib.rcParams['figure.max_open_warning'] = 0
    except KeyError:
        pass
    if load_rc:
        matplotlib.rcParams.update(MATPLOTLIB_STYLES)
    elif 'axes.prop_cycle' in matplotlib.rcParams:
        c = matplotlib.rcParams['axes.prop_cycle']
        if 'color' in c.keys:
            COLOURS = c.by_key()['color']
    else:
        COLOURS = matplotlib.rcParams['axes.color_cycle']

    MATPLOTLIB_INIT = True
    logger.info("Initialised matplotlib v%s on numpy v%s.",
                matplotlib.__version__, numpy.__version__)


def get_plotconfig(settings, plot=None):
    if plot is None:
        plot = settings.PLOT
    if plot not in settings.PLOTS:
        raise RuntimeError("Unable to find plot configuration '%s'" % plot)
    config = settings.PLOTS[plot].copy()
    config['plot_name'] = plot
    if 'parent' in config:
        parent_config = settings.PLOTS[config['parent']].copy()
        parent_config.update(config)
        config = parent_config

    if 'subplots' in config:
        subplots = OrderedDict()
        for s in config['subplots']:
            cfg = settings.PLOTS[s].copy()
            if 'parent' in cfg:
                parent = settings.PLOTS[cfg['parent']].copy()
                parent.update(cfg)
                cfg = parent
            subplots[s] = cfg
        config['subplots'] = subplots
    return config


def get_plotter(plot_type):
    cname = classname(plot_type, "Plotter")
    if cname not in globals():
        raise RuntimeError("Plotter not found: '%s'" % plot_type)
    return globals()[cname]


def add_plotting_args(parser):
    parser.add_argument(
        "-z", "--zero-y",
        action="store_true", dest="ZERO_Y",
        help="Always start y axis of plot at zero, instead of auto-scaling the "
        "axis (also disables log scales). Auto-scaling is still enabled for the "
        "upper bound.")

    parser.add_argument(
        "--bounds-x",
        action="append", dest="BOUNDS_X", type=float_pair, default=[],
        help="Specify bounds of the plot X axis. If specifying one number, "
        "that will become the upper bound. Specify two numbers separated by "
        "a comma to specify both upper and lower bounds. To specify just the "
        "lower bound, add a comma afterwards. Can be specified twice, "
        "corresponding to figures with multiple axes.")

    parser.add_argument(
        "--bounds-y",
        action="append", dest="BOUNDS_Y", type=float_pair, default=[],
        help="Specify bounds of the plot Y axis. If specifying one number, "
        "that will become the upper bound. Specify two numbers separated by "
        "comma to specify both upper and lower bounds. To specify just the "
        "lower bound, add a comma afterwards. Can be specified twice, "
        "corresponding to figures with multiple axes.")

    parser.add_argument(
        "--label-x",
        action="append", dest="LABEL_X", default=[],
        help="Override the X axis label. "
        "Can be specified twice, corresponding to figures with multiple axes.")

    parser.add_argument(
        "--label-y",
        action="append", dest="LABEL_Y", default=[],
        help="Override the Y axis label. "
        "Can be specified twice, corresponding to figures with multiple axes.")

    parser.add_argument(
        "--colours",
        action="store", dest="COLOURS", type=comma_list, default=COLOURS,
        help="Comma-separated list of colours to be used for the plot colour "
        "cycle.")

    parser.add_argument(
        "-I", "--invert-latency-y",
        action="store_true", dest="INVERT_Y",
        help="Invert the y-axis for latency data series (making plots show "
        "'better' values upwards).")

    parser.add_argument(
        "--log-scale",
        action="store_true", dest="LOG_SCALE",
        help="Use logarithmic scale on plots.")

    parser.add_argument(
        "--norm-factor",
        action="append", type=float, dest="NORM_FACTORS", metavar="FACTOR",
        default=[], help="Factor to normalise data by. I.e. divide all data "
        "points by this value. Can be specified multiple times, in which case "
        "each value corresponds to a data series.")

    parser.add_argument(
        "--scale-data",
        action="append", type=unicode, dest="SCALE_DATA", default=[],
        help="Additional data files to consider when scaling the plot axes "
        "(for plotting several plots with identical axes). Note, this displays "
        "only the first data set, but with axis scaling taking into account the "
        "additional data sets. Can be supplied multiple times; see also "
        "--scale-mode.")

    parser.add_argument(
        "-S", "--scale-mode",
        action="store_true", dest="SCALE_MODE",
        help="Treat file names (except for the first one) passed as unqualified "
        "arguments as if passed as --scale-data (default as if passed as "
        "--input).")

    parser.add_argument(
        "--concatenate",
        action="store_true", dest="CONCATENATE",
        help="Concatenate multiple result sets into one data series.")

    parser.add_argument(
        "--absolute-time",
        action="store_true", dest="ABSOLUTE_TIME",
        help="Plot data points with absolute Unix time on the x-axis.")

    parser.add_argument(
        "--subplot-combine",
        action="store_true", dest="SUBPLOT_COMBINE",
        help="When plotting multiple data series, plot each one on a separate "
        "subplot instead of combining them into one plot (not supported for all "
        "plot types).")

    parser.add_argument(
        "--no-print-n",
        action="store_false", dest="COMBINE_PRINT_N",
        help="Do not print the number of data points on combined plots.")

    parser.add_argument(
        "--no-annotation",
        action="store_false", dest="ANNOTATE",
        help="Exclude annotation with hostnames, time and test length from "
        "plots.")

    parser.add_argument(
        "--no-title",
        action="store_false", dest="PRINT_TITLE",
        help="Exclude title from plots.")

    parser.add_argument(
        "--override-title",
        action="store", type=unicode, dest="OVERRIDE_TITLE", metavar="TITLE",
        help="Override plot title with this string. This parameter takes "
        "precedence over --no-title.")

    parser.add_argument(
        "--override-label",
        action="append", type=unicode, dest="OVERRIDE_LABELS", metavar="LABEL",
        default=[],
        help="Override dataset label. Must be specified multiple times "
        "corresponding to the datasets being overridden.")

    parser.add_argument(
        "--override-group-by",
        action="store", type=unicode, dest="OVERRIDE_GROUP_BY", metavar="GROUP",
        help="Override plot group_by attribute for combination plots.")

    parser.add_argument(
        "--combine-save-dir",
        action="store", type=unicode, dest="COMBINE_SAVE_DIR",
        metavar="DIRNAME",
        help="When doing a combination plot save the intermediate data "
        "to DIRNAME. This can then be used for subsequent plotting to "
        "avoid having to load all the source data files again on each plot.")

    parser.add_argument(
        "--split-group",
        action="append", type=unicode, dest="SPLIT_GROUPS", default=[],
        metavar="LABEL",
        help="Split data sets into groups. Specify this option multiple "
        "times to define the new groups. The value of each option is the "
        "group name. This only works for box plots.")

    parser.add_argument(
        "--no-markers",
        action="store_false", dest="USE_MARKERS",
        help="Don't use line markers to differentiate data series on plots.")

    parser.add_argument(
        "--no-legend",
        action="store_false", dest="PRINT_LEGEND",
        help="Exclude legend from plots.")

    parser.add_argument(
        "--no-labels",
        action="store_false", dest="PRINT_LABELS",
        help="Exclude data series labels from plots.")

    parser.add_argument(
        "--horizontal-legend",
        action="store_true", dest="HORIZONTAL_LEGEND",
        help="Place a horizontal legend below the plot instead of a vertical one "
        "next to it. Doesn't work well if there are too many items in the "
        "legend.")

    parser.add_argument(
        "--legend-title",
        action="store", dest="LEGEND_TITLE",
        help="Override legend title on plot.")

    parser.add_argument(
        "--legend-placement",
        action="store", dest="LEGEND_PLACEMENT",
        help="Control legend placement. Enabling this option will place the "
        "legend inside the plot at the specified location. Use 'best' to let "
        "matplotlib decide.")

    parser.add_argument(
        "--legend-columns",
        action="store", type=int, dest="LEGEND_COLUMNS",
        help="Set the number of columns in the legend.")

    parser.add_argument(
        "--reverse-legend",
        action="store_true", dest="LEGEND_REVERSE",
        help="Reverse the order of items in the legend.")

    parser.add_argument(
        "--filter-legend",
        action="store_true", dest="FILTER_LEGEND",
        help="Filter legend labels by removing the longest common substring from "
        "all entries.")

    parser.add_argument(
        "--filter-regexp",
        action="append", dest="FILTER_REGEXP", metavar="REGEXP", default=[],
        help="Filter out supplied regular expression from legend names. Can be "
        "specified multiple times, in which case the regular expressions will be "
        "filtered in the order specified.")

    parser.add_argument(
        "--filter-series",
        action="append", dest="FILTER_SERIES", metavar="SERIES", default=[],
        help="Filter out specified series from plot. Can be specified multiple "
        "times.")

    parser.add_argument(
        "--skip-missing-series",
        action="store_true", dest="SKIP_MISSING",
        help="Skip missing series entirely from plots. Only works for bar plots.")

    parser.add_argument(
        "--replace-legend",
        action=Update, type=keyval, dest="REPLACE_LEGEND", metavar="src=dest",
        default=OrderedDict(),
        help="Replace 'src' with 'dst' in legends. Can be specified multiple "
        "times.")

    parser.add_argument(
        "--figure-width", "--fig-width",
        action="store", type=float, dest="FIG_WIDTH",
        help="Figure width in inches. Used when saving plots to file and for "
        "default size of the interactive plot window.")

    parser.add_argument(
        "--figure-height", "--fig-height",
        action="store", type=float, dest="FIG_HEIGHT",
        help="Figure height in inches. Used when saving plots to file and for "
        "default size of the interactive plot window.")

    parser.add_argument(
        "--figure-dpi", "--fig-dpi",
        action="store", type=float, dest="FIG_DPI",
        help="Figure DPI. Used when saving plots to raster format files.")

    parser.add_argument(
        "--figure-note", "--fig-note",
        action="store", type=unicode, dest="FIG_NOTE",
        help="Figure note. Will be added to the bottom-left corner of the "
        "figure.")

    parser.add_argument(
        "--no-matplotlibrc",
        action="store_false", dest="LOAD_MATPLOTLIBRC",
        help="Don't use included matplotlib styles. Use this if you have "
        "configured custom matplotlib styles that you want Flent to use.")

    parser.add_argument(
        "--no-hover-highlight",
        action="store_false", dest="HOVER_HIGHLIGHT", default=None,
        help="Don't highlight data series on hover in interactive plot views. "
        "Use this if redrawing is too slow, or the highlighting is undesired "
        "for other reasons.")

    parser.add_argument(
        "--fallback-layout",
        action="store_true", dest="FALLBACK_LAYOUT",
        help="Use the fallback layout engine (tight_layout built in to "
        "matplotlib). Use this if text is cut off on saved figures. The "
        "downside to the fallback engine is that the size of the figure "
        "(as specified by --figure-width and --figure-height) is no longer "
        "kept constant.")


    return parser


def new(settings, plotter=None, in_worker=False, **kwargs):
    try:
        if plotter is None:
            plotter = get_plotter(get_plotconfig(settings)['type'])
        kwargs.update(vars(settings))
        return plotter(
            plot_config=get_plotconfig(settings),
            data_config=settings.DATA_SETS,
            output=settings.OUTPUT,
            gui=settings.GUI,
            description=settings.DESCRIPTION,
            in_worker=in_worker,

            **kwargs)
    except Exception as e:
        raise RuntimeError("Error loading plotter: %s" % e)


def draw_worker(settings, results):
    plotter = new(settings, in_worker=True)
    plotter.init()
    plotter.plot(results)
    plotter.save(results)
    plotter.disconnect_callbacks()
    return plotter


def lines_equal(a, b):
    """Compare two matplotlib line segments by line style, marker, colour and label.
    Used to match legend items to data items on the axes."""
    # A null marker can be the string 'None' for some reason, to check for
    # this condition when comparing markers.
    return a.get_label() == b.get_label() and \
        a.get_linestyle() == b.get_linestyle() and \
        a.get_color() == b.get_color()


class Plotter(ArgParam):
    open_mode = "wb"
    inverted_units = ('ms')
    can_subplot_combine = False
    can_highlight = False

    params = add_plotting_args(ArgParser())

    def __init__(self,
                 plot_config,
                 data_config,
                 output="-",
                 gui=False,
                 description='',
                 figure=None,
                 in_worker=False,
                 **kwargs):
        super(Plotter, self).__init__(**kwargs)

        self.disable_cleanup = False
        self.title = None
        self.output = output
        self.styles = STYLES
        self.legends = []
        self.artists = []
        self.data_artists = []
        self.metadata = None
        self.callbacks = []
        self.in_worker = in_worker

        self.gui = gui
        self.description = description

        self.interactive_callback = self.resize_callback = None
        if self.hover_highlight is not None:
            self.can_highlight = self.hover_highlight

        self.config = self.expand_plot_config(plot_config, data_config)
        self.configs = [self.config]
        self.data_config = data_config

        if figure is None:
            self.figure = pyplot.figure()
            if self.fig_width is not None:
                self.figure.set_figwidth(self.fig_width)
            if self.fig_height is not None:
                self.figure.set_figheight(self.fig_height)
        else:
            self.figure = figure

    def __del__(self):
        if not self.disable_cleanup:
            try:
                pyplot.close(self.figure)
            except Exception:
                pass

    def init(self, config=None, axis=None):
        if config is not None:
            self.config = config
        self.configs = [self.config]

    def expand_plot_config(self, config, data):
        if 'series' not in config:
            return config
        new_series = []
        for s in config['series']:
            if isinstance(s['data'], Glob):
                for d in Glob.expand_list(s['data'], data.keys()):
                    if 'label' in s and 'id' in data[d]:
                        ns = dict(s, data=d, id=data[d]['id'],
                                  label='%s -- %s' % (s['label'], data[d]['id']))
                        if 'parent_id' in data[d]:
                            ns['parent_id'] = data[d]['parent_id']
                        new_series.append(ns)
                    else:
                        new_series.append(dict(s, data=d))
            else:
                new_series.append(s)

        if self.filter_series:
            new_series = [s for s in new_series if not s[
                'data'] in self.filter_series]

        return dict(config, series=new_series)

    def plot(self, results, config=None, axis=None, connect_interactive=True):
        if self.metadata is None:
            self.metadata = results[0].meta()
        if len(results) > 1:
            self.combine(results, config, axis)
        else:
            self._plot(results[0], config=config, axis=axis)

        if connect_interactive:
            self.connect_interactive()

    def combine(self, results, config=None, axis=None, always_colour=False):
        styles = cycle(self.styles)
        colours = cycle(self.colours)
        labels = self._filter_labels([r.label() for r in results])
        for l, r in zip(labels, results):
            style = next(styles).copy()
            if (config and 'series' in config and len(config['series']) == 1) or \
               ('series' in self.config and len(self.config['series']) == 1) or \
               always_colour:
                style['color'] = next(colours)
            self._plot(r, config=config, axis=axis, postfix=" - " + l,
                       extra_kwargs=style, extra_scale_data=results)

    def save(self, results):

        skip_title = len(results) > 1

        artists = self.artists
        all_legends = self.legends
        if not all_legends:
            for c in self.configs:
                legends = self._do_legend(c)
                if legends:
                    all_legends += legends

        artists += all_legends + self._annotate_plot(skip_title)
        self.legends.extend(all_legends)

        # Since outputting image data to stdout does not make sense, we launch
        # the interactive matplotlib viewer if stdout is set for output.
        # Otherwise, the filename is passed to matplotlib, which selects an
        # appropriate output format based on the file name.
        if self.output == "-":
            self.size_legends()
            if not self.gui:
                logger.debug("Showing matplotlib pyplot viewer")
                pyplot.show()
        else:
            logger.debug("Saving plot to %s", self.output)
            try:
                save_args = self.build_tight_layout(artists)
                if pyplot.get_backend() == 'pdf':
                    self.save_pdf(self.output, results[0].meta(
                        'DATA_FILENAME'), save_args)
                else:
                    self.figure.savefig(
                        self.output, dpi=self.fig_dpi, **save_args)
            except IOError as e:
                raise RuntimeError("Unable to save output plot: %s" % e)

    def init_interactive(self):
        self.clear_bg_cache()
        self.highlight_widths = {}
        self.hovered = set()
        for a in self.data_artists:
            self.highlight_widths[a] = (a.get_linewidth(), a.get_linewidth() * 2)

    def connect_interactive(self):
        if not self.resize_callback:
            self.resize_callback = self.figure.canvas.mpl_connect(
                'resize_event', self.size_legends)
            self.callbacks.append(self.resize_callback)

        try:
            if self.interactive_callback \
               or not self.can_highlight \
               or not self.figure.canvas.supports_blit \
               or not hasattr(self.figure.canvas, "copy_from_bbox"):
                return
        except AttributeError:
            # Old versions of matplotlib doesn't have the supports_blit attribute
            return
        self.init_interactive()
        self.interactive_callback = self.figure.canvas.mpl_connect(
            "motion_notify_event", self.on_move)
        self.callbacks.append(self.interactive_callback)
        self.callbacks.append(self.figure.canvas.mpl_connect(
            "draw_event", self.clear_bg_cache))

    def disconnect_callbacks(self):
        for c in self.callbacks:
            self.figure.canvas.mpl_disconnect(c)
        self.callbacks = []
        self.interactive_callback = self.resize_callback = None

    def on_move(self, event):
        hovered = set()
        for leg in self.legends:
            for l, t in zip(leg.get_lines(), leg.get_texts()):
                if l.contains(event)[0] or t.contains(event)[0]:
                    for a in self.data_artists:
                        if lines_equal(a, l):
                            hovered.add(a)
        if not hovered:
            for a in self.data_artists:
                if a.contains(event)[0]:
                    hovered.add(a)

        self.update_axes(hovered)

    def update_axes(self, hovered):
        bboxes = set()

        for ax in reduce(lambda x, y: x + y, [i['axes'] for i in self.configs]):
            # If we don't have a background cache this is the first time we are
            # called after a redraw, so no modifications to artists have been
            # made. Hence, we just cache the background now.
            bboxes.add(ax.bbox)
            if ax not in self.bg_cache:
                self.bg_cache[ax] = self.figure.canvas.copy_from_bbox(ax.bbox)
            else:
                self.figure.canvas.restore_region(self.bg_cache[ax])

        for a in hovered:
            a.set_linewidth(self.highlight_widths[a][1])
            try:
                a.axes.draw_artist(a)
            except AttributeError:
                pass
            a.set_linewidth(self.highlight_widths[a][0])

        for bbox in bboxes:
            self.figure.canvas.blit(bbox)

    def clear_bg_cache(self, evt=None):
        self.bg_cache = {}

    def save_pdf(self, filename, data_filename, save_args):
        with matplotlib.backends.backend_pdf.PdfPages(filename) as pdf:
            pdf.infodict()['Producer'] = 'Flent v%s' % VERSION
            pdf.infodict()['Subject'] = data_filename
            if self.title:
                pdf.infodict()['Title'] = self.title.replace("\n", "; ")
            self.figure.savefig(pdf, dpi=self.fig_dpi, **save_args)

    def build_tight_layout(self, artists):
        args = None
        try:
            # Some plot configurations are incompatible with tight_layout; this
            # test is from matplotlib's tight_layout() in figure.py
            from matplotlib.tight_layout import get_subplotspec_list
            if not self.fallback_layout and None not in \
               get_subplotspec_list(self.figure.axes):

                Bbox = matplotlib.transforms.Bbox

                self.figure.savefig(io.BytesIO())

                # The tight_layout expands the figure as much as possible before
                # we begin messing with it
                self.figure.tight_layout()

                renderer = self.figure._cachedRenderer
                fig_bbox = self.figure.get_tightbbox(renderer)
                if isinstance(fig_bbox, matplotlib.transforms.TransformedBbox):
                    fig_bbox = fig_bbox._bbox

                bbs = [fig_bbox]

                for a in artists:
                    bb = a.get_window_extent(renderer)

                    # Handle padding inside legends places outside the plot
                    if hasattr(a, "offset_x"):
                        offset = 2*(a.offset_x-1)
                        x0 = fig_bbox.x1 + offset*fig_bbox.x1
                        adj = x0-bb.x0
                        bb.x0 = x0
                        bb.x1 += adj

                    # If an artist sticks above the figure, make sure it is
                    # entirely above the figure. This fixes the title
                    # overlapping the figure proper
                    if bb.y1 > fig_bbox.y1 and bb.y0 < fig_bbox.y1:
                        adj = fig_bbox.y1 - bb.y0
                        bb.y0 += adj
                        bb.y1 += adj

                    bbs.append(bb)
                bbox = Bbox.union([b for b in bbs
                                   if b.height != 0 or b.width != 0])


                h = fig_bbox.height
                w = fig_bbox.width

                rect = [(fig_bbox.x0 - bbox.x0) / w,
                        (fig_bbox.y0 - bbox.y0) / h,
                        1 - (bbox.x1 - fig_bbox.x1) / w,
                        1 - (bbox.y1 - fig_bbox.y1) / h]

                self.figure.tight_layout(rect=rect)
                args = {}
        except (AttributeError, ImportError, ValueError) as e:
            logger.warning("Unable to build our own tight layout: %s", e)

        # Fall back to the regular bbox_extra_artists output feature
        if args is None:
            logger.debug("Falling back to bbox_inches=tight layout")
            args = {'bbox_extra_artists': artists, 'bbox_inches': 'tight'}
        return args

    def size_legends(self, event=None):
        # For the interactive viewer there's no bbox_extra_artists, so we
        # need to reduce the axis sizes to make room for the legend.

        if not self.resize_callback:
            self.resize_callback = self.figure.canvas.mpl_connect(
                'resize_event', self.size_legends)
            self.callbacks.append(self.resize_callback)

        if self.print_legend \
           and not self.horizontal_legend \
           and not self.legend_placement \
           and self.legends:
            legend_width = max(
                [l.get_window_extent().width for l in self.legends])

            if not legend_width:  # Legend width is not set before it's drawn
                self.figure.canvas.draw()
                legend_width = max(
                    [l.get_window_extent().width for l in self.legends])

            canvas_width = self.figure.canvas.get_width_height()[0]
            for a in reduce(lambda x, y: x + y,
                            [i['axes'] for i in self.configs]):
                # Save the original width of the axis (in the interval [0..1])
                # and use that as a base to scale the axis on subsequent calls.
                # Otherwise, each call will shrink the axis.
                if not hasattr(a, 'orig_width'):
                    a.orig_width = a.get_position().width
                box = a.get_position()
                a.set_position(
                    [box.x0,
                     box.y0,
                     (a.orig_width - legend_width / canvas_width),
                     box.height])
            self.figure.canvas.draw_idle()

    def _annotate_plot(self, skip_title=False):
        titles = []
        title_y = 1
        if self.override_title:
            art = self.figure.suptitle(self.override_title,
                                       fontsize=14, y=title_y)
            titles.append(art)
            self.title = self.override_title
        elif self.print_title:
            plot_title = self.description
            if 'description' in self.config:
                plot_title += "\n" + self.config['description']
            if self.metadata['TITLE'] and not skip_title:
                plot_title += "\n" + self.metadata['TITLE']
            if 'description' in self.config \
               and self.metadata['TITLE'] \
               and not skip_title:
                title_y = 1.00
            art = self.figure.suptitle(
                plot_title, fontsize=14, y=title_y)
            titles.append(art)
            self.title = plot_title

        if self.annotate:
            annotation_string = "Local/remote: %s/%s - " \
                                "Time: %s - Length/step: %ds/%.2fs" % (
                                    self.metadata['LOCAL_HOST'],
                                    self.metadata['HOST'],
                                    format_date(self.metadata['TIME']),
                                    self.metadata['LENGTH'],
                                    self.metadata['STEP_SIZE'])
            titles.append(self.figure.text(0.5, 0.0, annotation_string,
                                           horizontalalignment='center',
                                           verticalalignment='bottom',
                                           fontsize=8))
        if self.fig_note:
            titles.append(self.figure.text(0.0, 0.0, self.fig_note,
                                           horizontalalignment='left',
                                           verticalalignment='bottom',
                                           fontsize=8))

        return titles

    def _filter_labels(self, labels):
        for s, d in self.replace_legend.items():
            labels = [l.replace(s, d) for l in labels]
        for r in self.filter_regexp:
            labels = [re.sub(r, "", l) for l in labels]
        if self.filter_legend and labels:
            substr = long_substr(labels)
            if len(substr) > 3 and substr != " - ":
                labels = [l.replace(substr, '') for l in labels]
            prefix = long_substr(labels, prefix_only=True)
            if prefix and len(prefix) < len(labels[0]):
                labels = [l.replace(prefix, '') for l in labels]
        labels = [l.strip() for l in labels]
        return labels

    def do_legend(self):
        legends = []
        for c in self.configs:
            legends.extend(self._do_legend(c))
        return legends

    def _do_legend(self, config, postfix=""):
        if not self.print_legend:
            return []

        axes = config['axes']

        # Each axis has a set of handles/labels for the legend; combine them
        # into one list of handles/labels for displaying one legend that holds
        # all plot lines
        handles, labels = reduce(lambda x, y: (x[0] + y[0], x[1] + y[1]),
                                 [a.get_legend_handles_labels() for a in axes])
        if not labels:
            return []

        if self.legend_reverse:
            handles, labels = reversed(handles), reversed(labels)

        labels = self._filter_labels(labels)

        kwargs = {}
        if self.legend_title is not None:
            kwargs['title'] = self.legend_title
        elif 'legend_title' in config:
            kwargs['title'] = config['legend_title']

        legends = []
        offset_x = None
        if self.horizontal_legend:
            bbox = (0.5, -0.15)
            ncol = len(labels)
            loc = 'upper center'
        elif self.legend_placement:
            bbox = None
            ncol = 1
            loc = self.legend_placement
        else:
            if len(axes) > 1:
                offset_x = 1.11
            else:
                offset_x = 1.02

            bbox = (offset_x, 1.0)
            ncol = 1
            loc = 'upper left'
        l = axes[0].legend(handles, labels,
                           bbox_to_anchor=bbox,
                           loc=loc, borderaxespad=0.,
                           prop={'size': 'small'},
                           ncol=self.legend_columns or ncol,
                           **kwargs)

        if offset_x is not None:
            l.offset_x = offset_x  # We use this in build_tight_layout

        # Work around a bug in older versions of matplotlib where the
        # legend.get_window_extent method does not take any arguments, leading
        # to a crash when using bbox_extra_artists when saving the figure
        #
        # Simply check for either the right number of args, or a vararg
        # specification, and if they are not present, attempt to monkey-patch
        # the method if it does not accept any arguments.
        a, v, _, _ = inspect.getargspec(l.get_window_extent)
        if not self.in_worker and len(a) < 2 or v is None:
            def get_window_extent(*args, **kwargs):
                return l.legendPatch.get_window_extent(*args, **kwargs)
            l.get_window_extent = get_window_extent
        legends.append(l)
        return legends

    def _do_scaling(self, axis, data, btm, top, unit=None, allow_log=True):
        """Scale the axis to the selected bottom/top percentile"""
<<<<<<< HEAD
        if len(data) == 0:
=======

        if not hasattr(data, 'shape'):
            data = numpy.array(data, dtype=float)

        if not data.any():
>>>>>>> 42f8797e
            return

        top_percentile = self._percentile(data, top)
        btm_percentile = self._percentile(data, btm)

        if top_percentile == btm_percentile:
            return

        # Leave 1 percent of the axis range as extra space, so the outermost
        # points are not smudged by the axis lines.
        space = (top_percentile - btm_percentile) * 0.01
        top_scale = top_percentile + space
        btm_scale = btm_percentile - space
        if self.zero_y:
            # When y is set at zero, set space at the top to be one percent room
            # of the *axis* range, not the data range (this may be a big
            # difference if the data range is small).
            top_scale = top_percentile * 1.01
            axis.set_ylim(ymin=0, ymax=top_scale)
        else:
            if self.log_scale:
                axis.set_yscale('log')
                axis.set_ylim(ymin=max(0, btm_scale), ymax=top_scale)
            else:
                axis.set_ylim(ymin=btm_scale, ymax=top_scale)

        if self.invert_y and unit in self.inverted_units:
            axis.invert_yaxis()

<<<<<<< HEAD
    def _percentile(self, arr, q):
        try:
            # nanpercentile was only introduced in numpy 1.9.0
            return numpy.nanpercentile(arr, q)
        except AttributeError:
            ma = numpy.ma.masked_invalid(arr)
            return numpy.percentile(ma.compressed(), q)

    def get_series(self, series, results, config, norm=None, no_invalid=False):
=======
    def _percentile(self, a, q):
        """Percentile calculation for axis scaling.

        Compatibility for versions of numpy that do not have nanpercentile."""

        # nanpercentile was only added in numpy 1.9
        if hasattr(numpy, 'nanpercentile'):
            return numpy.nanpercentile(a, q)

        a = numpy.ma.compressed(numpy.ma.masked_invalid(a))
        return numpy.percentile(a, q)

    def _transform_data(self, data, t):
        t = t.strip()
        if hasattr(transformers, t):
            data = getattr(transformers, t)(data)
        return data

    def get_series(self, series, results, config, norm=None):
>>>>>>> 42f8797e
        if 'smoothing' in series:
            smooth = series['smoothing']
        else:
            smooth = False

        if 'stacked' in config and config['stacked']:
            data = numpy.array((results.x_values,
<<<<<<< HEAD
                                results.series(series['data'], smooth)),
                               dtype=float)

        data = numpy.array(results.raw_series(series['data'], smooth,
                                              raw_key=series.get('raw_key')),
                           dtype=float)

        if 'cutoff' in config:
            min_x = data[0].min() + config['cutoff'][0]
            max_x = data[0].max() + config['cutoff'][1]

            min_idx = data[0].searchsorted(min_x, side='right')
            max_idx = data[0].searchsorted(max_x, side='left')

            data = data[:,min_idx:max_idx]

        if no_invalid:
            data = numpy.ma.compress_cols(numpy.ma.masked_invalid(data))
=======
                               results.series(series['data'], smooth)))
        else:

            data = numpy.array(results.raw_series(series['data'], smooth,
                                                  raw_key=series.get('raw_key')),
                               dtype=float)

            dcfg = self.data_config[series['data']]
            if 'data_transform' in dcfg \
               and 'FAKE_RAW_VALUES' not in results.meta():
                data[1] = self._transform_data(data[1], dcfg['data_transform'])
>>>>>>> 42f8797e

        if norm:
            data[1] /= norm

        return data




class CombineManyPlotter(object):

    def plot(self, results, config=None, axis=None, connect_interactive=True):
        if self.metadata is None:
            self.metadata = results[0].meta()
        if config is None:
            config = self.config

        combine_mode = self.override_group_by or config.get('group_by', 'groups')
        combiner = combiners.new(combine_mode, print_n=self.combine_print_n,
                                 filter_regexps=self.filter_regexp,
                                 filter_series=self.filter_series,
                                 save_dir=self.combine_save_dir)
        super(CombineManyPlotter, self).plot(
            combiner(results, config),
            config,
            axis,
            connect_interactive=connect_interactive)


class TimeseriesPlotter(Plotter):
    can_subplot_combine = True
    can_highlight = True

    def init(self, config=None, axis=None):
        Plotter.init(self, config, axis)

        if axis is None:
            axis = self.figure.gca()
        if config is None:
            config = self.config

        if 'dual_axes' in config and config['dual_axes']:
            second_axis = self.figure.add_axes(
                axis.get_position(), sharex=axis, frameon=False)
            second_axis.yaxis.tick_right()
            axis.yaxis.tick_left()
            second_axis.yaxis.set_label_position('right')
            second_axis.yaxis.set_offset_position('right')
            second_axis.xaxis.set_visible(False)
            axis.grid(False)
            second_axis.grid(False)
            config['axes'] = [axis, second_axis]
        else:
            config['axes'] = [axis]

        for a in config['axes']:
            a.minorticks_on()

        unit = [None] * len(config['axes'])
        for s in config['series']:
            if 'axis' in s and s['axis'] == 2:
                a = 1
            else:
                a = 0
            s_unit = self.data_config[s['data']]['units']
            if unit[a] is not None and s_unit != unit[a]:
                raise RuntimeError(
                    "Plot axis unit mismatch: %s/%s" % (unit[a], s_unit))
            unit[a] = s_unit

        axis.set_xlabel(self.label_x[0] if self.label_x else 'Time (s)')
        for i, u in enumerate(unit):
            if 'axis_labels' in config and config['axis_labels'][i]:
                l = config['axis_labels'][i]
            else:
                l = unit[i]

            if self.norm_factors:
                l = l[0].lower() + l[1:]
                l = "Normalised %s" % l

            if self.label_y:
                l = self.label_y[min(i, len(self.label_y) - 1)]

            config['axes'][i].set_ylabel(l)

        config['units'] = unit

    def _plot(self, results, config=None, axis=None, postfix="",
              extra_kwargs={}, extra_scale_data=[]):
        if axis is None:
            axis = self.figure.gca()
        if config is None:
            config = self.config

        stack = 'stacked' in config and config['stacked']

        x_min = x_max = 0

        if self.norm_factors:
            norms = list(islice(cycle(self.norm_factors), len(config['series'])))
        else:
            norms = [None] * len(config['series'])
<<<<<<< HEAD
=======

        alldata = [numpy.empty(0, dtype=float) for i in config['axes']]
>>>>>>> 42f8797e

        colours = cycle(self.colours)

        if stack:
            sums = numpy.zeros(len(results.x_values))

        all_data = [None] * len(config['axes'])

        for i, s in enumerate(config['series']):
            data = self.get_series(s, results, config, norm=norms[i])
            if data is None:
                continue

            x_min = min(data[0].min(), x_min)
            x_max = max(data[0].max(), x_max)

            kwargs = {}
            for k in PLOT_KWARGS:
                if k in s:
                    kwargs[k] = s[k]

            if 'label' in kwargs:
                kwargs['label'] += postfix

            if 'color' not in kwargs:
                kwargs['color'] = next(colours)

            kwargs.update(extra_kwargs)

            if 'axis' in s and s['axis'] == 2:
                a = 1
            else:
                a = 0

            alldata[a] = numpy.append(alldata[a], data[1])

            if stack:
                kwargs['facecolor'] = kwargs['color']
                kwargs['edgecolor'] = 'none'
                del kwargs['color']

                config['axes'][a].fill_between(
                    data[0], sums, data[1] + sums, **kwargs)
                sums += data[1]
            else:
<<<<<<< HEAD
                if all_data[a] is None:
                    all_data[a] = data[1].copy()
                else:
                    all_data[a] = numpy.concatenate((all_data[a], data[1]))
                for r in self.scale_data + extra_scale_data:
                    d = self.get_series(s, r, config, norms[i])
                    all_data[a] = numpy.concatenate((all_data[a], d[1]))
=======
                for r in self.scale_data + extra_scale_data:
                    d = self.get_series(s, r, config, norm=norms[i])
                    alldata[a] = numpy.append(alldata[a], d[1])
>>>>>>> 42f8797e
                self.data_artists.extend(config['axes'][a].plot(data[0], data[1],
                                                                **kwargs))

        xlim = axis.get_xlim()
        axis.set_xlim(
            min(x_min, xlim[0]) if xlim[0] > 0 else x_min,
            max(x_max, self.metadata['TOTAL_LENGTH'], xlim[1]))

        if 'scaling' in config:
            btm, top = config['scaling']
        else:
            btm, top = 0, 100

        for a in range(len(config['axes'])):
<<<<<<< HEAD
            if all_data[a] is not None:
                self._do_scaling(config['axes'][a], all_data[a], btm, top, config['units'][a])
=======
            if len(alldata[a]) > 0:
                self._do_scaling(config['axes'][a], alldata[
                                 a], btm, top, config['units'][a])
>>>>>>> 42f8797e

            # Handle cut-off data sets. If the x-axis difference between the
            # largest data point and the TOTAL_LENGTH from settings, scale to
            # the data values, but round to nearest 10 above that value.
            try:
                max_xdata = max([l.get_xdata()[-1]
                                 for l in config['axes'][a].get_lines() if l.get_xdata()])
                if abs(self.metadata['TOTAL_LENGTH'] - max_xdata) > 10:
                    config['axes'][a].set_xlim(
                        right=(max_xdata + (10 - max_xdata % 10)))
            except ValueError:
                pass

        for a, b in zip(config['axes'], self.bounds_x):
            a.set_xbound(b)
        for a, b in zip(config['axes'], self.bounds_y):
            a.set_ybound(b)


class TimeseriesCombinePlotter(CombineManyPlotter, TimeseriesPlotter):
    pass


class BoxPlotter(TimeseriesPlotter):
    # Since labels are printed vertically at the bottom, they tend to break
    # matplotlib's layout logic if they're too long.
    _max_label_length = 30

    def init(self, config=None, axis=None):
        if axis is None:
            axis = self.figure.gca()

        TimeseriesPlotter.init(self, config, axis)

        if config is None:
            config = self.config

        axis.set_xlabel('')

        for a in config['axes']:
            a.grid(False, axis='x')

        self.start_position = 1

    def plot(self, results, config=None, axis=None, connect_interactive=True):
        if self.metadata is None:
            self.metadata = results[0].meta()
        return self._plot(results, config, axis)

    def _plot(self, results, config=None, axis=None):
        if config is None:
            config = self.config
        axis = config['axes'][0]

        ticklabels = []
        ticks = []
        texts = []
        pos = 1
        all_data = [None] * len(config['axes'])

        if self.split_groups:
            if len(results) % len(self.split_groups) > 0:
                raise RuntimeError(
                    "Split groups only works when the number of results "
                    "is divisible by the number of groups")
            split_results = []
            series = []
            group_size = len(results) // len(self.split_groups)
            for i, g in enumerate(self.split_groups):
                split_results.append(results[i * group_size:(i + 1) * group_size])
                for s in config['series']:
                    ns = s.copy()
                    ns['label'] = g
                    series.append(ns)
        else:
            group_size = len(results)
            split_results = []
            series = config['series']

        # The median lines are red, so filter out red from the list of colours
        colours = list(
            islice(cycle([c for c in self.colours if c != 'r']), group_size))
        series_labels = self._filter_labels(
            [s['label'] for s in series])

        if self.norm_factors:
            norms = list(islice(cycle(self.norm_factors), len(config['series'])))
        else:
            norms = [None] * len(config['series'])

        for i, s in enumerate(series):
            if split_results:
                results = split_results[i]
            if 'axis' in s and s['axis'] == 2:
                a = 1
            else:
                a = 0

            data = None
            for r in results:
                d = self.get_series(s, r, config, norm=norms[i], no_invalid=True)

                if all_data[a] is None:
                    all_data[a] = d[1].copy()
                else:
                    all_data[a] = numpy.concatenate((all_data[a], d[1]))

                if data is None:
                    data = d[1]
                else:
                    data = numpy.vstack((data, d[1]))

            if len(series) > 1 or self.print_title:
                texts.append(config['axes'][0].text(
                    pos + group_size / 2.0 - 0.5,
                    14,
                    series_labels[i],
                    ha='center'))

            positions = range(pos, pos + group_size)
            ticks.extend(list(range(pos, pos + group_size)))

            bp = config['axes'][a].boxplot(data.transpose(),
                                           positions=positions, sym="b+")
            for j, r in enumerate(results):
                pyplot.setp(bp['boxes'][j], color=colours[j])
                if i == 0 and group_size > 1:
                    bp['caps'][j * 2].set_label(r.label())
                if len(results) > 1:
                    ticklabels.append(r.label())
                if len(bp['fliers']) == group_size:
                    pyplot.setp([bp['fliers'][j]], markeredgecolor=colours[j])
                    keys = 'caps', 'whiskers'
                else:
                    keys = 'caps', 'whiskers', 'fliers'
                for k in keys:
                    if bp[k]:
                        pyplot.setp(bp[k][j * 2], color=colours[j])
                        pyplot.setp(bp[k][j * 2 + 1], color=colours[j])

                if bp['whiskers']:
                    for art in bp['whiskers']:
                        art.set_linestyle("-")

            config['axes'][a].axvline(
                x=pos + group_size, color='black', linewidth=0.5, linestyle=':')
            pos += group_size + 1
        for i, a in enumerate(config['axes']):
            self._do_scaling(a, all_data[i], 0, 100,
                             config['units'][i], allow_log=False)

        for a, b in zip(config['axes'], self.bounds_y):
            a.set_ybound(b)

        for i, l in enumerate(ticklabels):
            if len(l) > self._max_label_length:
                ticklabels[i] = l[:self._max_label_length] + "..."

        for t in texts:
            min_y, max_y = t.get_axes().get_ylim()
            x, y = t.get_position()
            mult = 0.1 if self.log_scale else 0.01
            t.set_position((x, max_y + abs(max_y - min_y) * mult))

        self.artists.extend(texts)

        axis.set_xlim(0, pos - 1)
        axis.set_xticks(ticks)
        axis.set_xticks([], minor=True)
        if self.print_labels:
            axis.set_xticklabels(ticklabels, rotation=90, ha='center')
        else:
            axis.set_xticklabels([])


class BoxCombinePlotter(CombineManyPlotter, BoxPlotter):
    pass


class BarPlotter(BoxPlotter):

    def init(self, config=None, axis=None):
        BoxPlotter.init(self, config, axis)

    def _plot(self, results, config=None, axis=None):
        if config is None:
            config = self.config
        axis = config['axes'][0]

        ticklabels = []
        ticks = []
        pos = 1
        all_data = []
        for a in config['axes']:
            all_data.append([])

        errcol = 'k'
        width = 1.0

        # The error bars lines are black, so filter out black from the list of
        # colours
        colours = list(
            islice(cycle([c for c in self.colours if c != errcol]),
                   len(config['series'])))

        labels = self._filter_labels([r.label() for r in results])
        series_labels = self._filter_labels(
            [s['label'] for s in config['series']])
        texts = []

        if self.norm_factors:
            norms = list(islice(cycle(self.norm_factors), len(config['series'])))
        else:
            norms = [None] * len(config['series'])

        for i, s in enumerate(config['series']):
            if 'axis' in s and s['axis'] == 2:
                a = 1
            else:
                a = 0

            data = []
            errors = []
            for r in results:
                dp = self.get_series(s, r, config, norm=norms[i], no_invalid=True)
                if not dp.any() and not self.skip_missing:
                    data.append(0.0)
                    errors.append(0.0)
                    all_data[a].append(0.0)
                elif dp.any():
                    dp = numpy.array(dp)
                    data.append(dp.mean())
                    errors.append(dp.std())
                    all_data[a].append(data[-1] + errors[-1])
                    all_data[a].append(data[-1] - errors[-1])

            group_size = len(data)

            positions = [p - width / 2.0 for p in range(pos, pos + group_size)]
            ticks.extend(list(range(pos, pos + group_size)))
            ticklabels.extend(labels)
            if config.get('colour_by', 'groups') == 'groups':
                colour = colours[i]
            else:
                colour = self.colours[:len(data)]

            config['axes'][a].bar(positions, data, yerr=errors, ecolor=errcol,
                                  color=colour, alpha=0.75, width=width,
                                  align='edge', capsize=2)
            if len(config['series']) > 1 or self.print_title:
                texts.append(config['axes'][0].text(
                    pos + group_size / 2.0 - 0.5,
                    14,
                    series_labels[i],
                    ha='center'))

            config['axes'][a].axvline(
                x=pos + group_size, color='black', linewidth=0.5, linestyle=':')
            pos += group_size + 1

        for a, b in zip(config['axes'], self.bounds_y):
            a.set_ybound(b)

        min_y, max_y = config['axes'][0].get_ylim()

        for t in texts:
            x, y = t.get_position()
            t.set_position((x, max_y + abs(max_y - min_y) * 0.01))

        for i, l in enumerate(ticklabels):
            if len(l) > self._max_label_length:
                ticklabels[i] = l[:self._max_label_length] + "..."

        axis.set_xticklabels(ticklabels, rotation=90, ha='center')
        axis.set_xlim(0, pos - 1)
        axis.set_xticks(ticks)
        axis.set_xticks([], minor=True)
        if self.print_labels:
            axis.set_xticklabels(ticklabels, rotation=90, ha='center')
        else:
            axis.set_xticklabels([])

        self.artists.extend(texts)


class BarCombinePlotter(CombineManyPlotter, BarPlotter):
    pass


class CdfPlotter(Plotter):
    can_subplot_combine = True
    can_highlight = True

    def init(self, config=None, axis=None):
        Plotter.init(self, config, axis)
        if axis is None:
            axis = self.figure.gca()
        if config is None:
            config = self.config

        unit = None
        for s in config['series']:
            s_unit = self.data_config[s['data']]['units']
            if unit is not None and s_unit != unit:
                raise RuntimeError(
                    "Plot axis unit mismatch: %s/%s" % (unit, s_unit))
            unit = s_unit

        if 'axis_labels' in config and config['axis_labels'][0]:
            axis.set_xlabel(config['axis_labels'][0])
        else:
            axis.set_xlabel(unit)
        axis.set_ylabel('Cumulative probability')
        axis.set_ylim(0, 1)
        axis.minorticks_on()
        config['axes'] = [axis]
        self.medians = []
        self.min_vals = []

    def _plot(self, results, config=None, axis=None, postfix="",
              extra_kwargs={}, extra_scale_data=[]):
        if config is None:
            config = self.config
        if axis is None:
            axis = config['axes'][0]

        colours = cycle(self.colours)
        data = []
        sizes = []
        max_value = 0.0

        if self.norm_factors:
            norms = list(islice(cycle(self.norm_factors), len(config['series'])))
        else:
            norms = [None] * len(config['series'])

        for s in config['series']:
            if not s['data'] in results.series_names:
                data.append([])
                sizes.append(0)
                continue
            s_data = results.series(s['data'])
            if 'cutoff' in config and config['cutoff']:
                # cut off values from the beginning and end before doing the
                # plot; for e.g. pings that run long than the streams, we don't
                # want the unloaded ping values
                start, end = config['cutoff']
                end = int((self.metadata['TOTAL_LENGTH'] -
                           end) / self.metadata['STEP_SIZE'])
                start = int(start / self.metadata['STEP_SIZE'])
                if end == 0:
                    end = None
                s_data = s_data[start:end]
            sizes.append(float(len(s_data)))
            d = sorted([x for x in s_data if x is not None])
            data.append(d)
            if d:
                self.medians.append(numpy.median(d))
                self.min_vals.append(min(d))
                max_value = max([max_value] + d)

                for r in self.scale_data + extra_scale_data:
                    d_s = [x for x in r.series(s['data']) if x is not None]
                    if d_s:
                        max_value = max([max_value] + d_s)

        max_value = 0

        for i, s in enumerate(config['series']):

            data = self.get_series(s, results, config, norms[i], no_invalid=True)
            if not data.any():
                continue

            hist, bins = numpy.histogram(data[1], bins='auto', density=True)

            x_values = bins
            y_values = numpy.zeros(len(bins))
            y_values[1:] = hist * (bins[1] - bins[0])

            m = data[1].max()
            if m > max_value:
                max_value = m

            kwargs = {}
            for k in PLOT_KWARGS:
                if k in s:
                    kwargs[k] = s[k]
            if 'label' in kwargs:
                kwargs['label'] += postfix
            if 'color' not in kwargs:
                kwargs['color'] = next(colours)
            kwargs.update(extra_kwargs)
            self.data_artists.extend(axis.plot(x_values,
                                               y_values.cumsum(),
                                               **kwargs))

        if max_value > 10:
            # round up to nearest value divisible by 10
            max_value += 10 - (max_value % 10)
        axis.set_xlim(right=max(max_value, axis.get_xlim()[1]))
        if self.zero_y:
            axis.set_xlim(left=0)
        elif self.min_vals:
            min_val = min(self.min_vals)
            if min_val > 10:
                min_val -= min_val % 10  # nearest value divisible by 10
            if min_val > 100:
                min_val -= min_val % 100
            axis.set_xlim(left=min_val)

        if self.log_scale:
            # More than an order of magnitude difference; switch to log scale
            axis.set_xscale('log')

        for a, b in zip(config['axes'], self.bounds_x):
            a.set_xbound(b)

    def _filter_dup_vals(self, x_vals, y_vals):
        """Filter out series of identical y-vals, also removing the corresponding
        x-vals.

        Lowers the amount of plotted points and avoids strings of markers on
        CDFs.

        """
        x_vals = list(x_vals)
        y_vals = list(y_vals)
        i = 0
        while i < len(x_vals) - 2:
            while (i < len(y_vals) - 2 and
                   y_vals[i] == y_vals[i + 1] and
                   y_vals[i] == y_vals[i + 2]):
                del x_vals[i + 1]
                del y_vals[i + 1]
            i += 1
        return x_vals, y_vals


class CdfCombinePlotter(CombineManyPlotter, CdfPlotter):
    pass


class QqPlotter(Plotter):

    def init(self, config=None, axis=None):
        Plotter.init(self, config, axis)
        if axis is None:
            axis = self.figure.gca()
        if config is None:
            config = self.config

        axis.minorticks_on()
        config['axes'] = [axis]

        if len(config['series']) > 1:
            raise RuntimeError("Can't do Q-Q plot with more than one series")

    def plot(self, results, connect_interactive=True):
        if self.metadata is None:
            self.metadata = results[0].meta()
        if len(results) < 2:
            results *= 2
        self._plot(results[:2])

    def _plot(self, results):
        series = self.config['series'][0]
        axis = self.config['axes'][0]

        x_values, y_values = self._equal_length(results[0].series(
            series['data']), results[1].series(series['data']))

        axis.plot(x_values, y_values, 'r.', label=series['label'])

        max_val = max(x_values.max(), y_values.max())
        axis.plot([0, max_val], [0, max_val], 'b-', label="Ref (x=y)")

        axis.set_xlabel(results[0].label())
        axis.set_ylabel(results[1].label())

        axis.set_xlim(min(x_values) * 0.99, max(x_values) * 1.01)
        axis.set_ylim(min(y_values) * 0.99, max(y_values) * 1.01)

    def _equal_length(self, x, y):
        x_values = numpy.sort([r for r in x if r is not None])
        y_values = numpy.sort([r for r in y if r is not None])

        # If data sets are not of equal sample size, the larger one is shrunk by
        # interpolating values into the length of the smallest data set.
        #
        # Translated from the R implementation:
        # http://svn.r-project.org/R/trunk/src/library/stats/R/qqplot.R and
        # http://svn.r-project.org/R/trunk/src/library/stats/R/approx.R
        #
        # np.linspace returns a number of equally spaced points between a
        # maximum and a minimum (like range() but specifying number of steps
        # rather than interval). These are the x values of used for
        # interpolation.
        #
        # np.interp does linear interpolation of a dataset. I.e. for each x
        # value in the first argument it returns the linear interpolation
        # between the two neighbouring y values of the source data set. The
        # source x values are simply numbered up to the length of the longer
        # data set, and the source y values are the actual values of the
        # longer data set. The destination x values are equally spaced in the
        # length of the longer data set, with n being equal to the number of
        # data points in the shorter data set.
        if len(x_values) < len(y_values):
            y_values = numpy.interp(numpy.linspace(0, len(y_values),
                                                   num=len(x_values),
                                                   endpoint=False),
                                    range(len(y_values)), y_values)

        elif len(y_values) < len(x_values):
            x_values = numpy.interp(numpy.linspace(0, len(x_values),
                                                   num=len(y_values),
                                                   endpoint=False),
                                    range(len(x_values)), x_values)

        return x_values, y_values


class EllipsisPlotter(Plotter):
    can_subplot_combine = True

    def init(self, config=None, axis=None):
        Plotter.init(self, config, axis)
        try:
            from flent.error_ellipse import plot_point_cov
            self.plot_point_cov = plot_point_cov
        except ImportError:
            raise RuntimeError("Unable to load error_ellipse plotting functions")

        if axis is None:
            axis = self.figure.gca()
        if config is None:
            config = self.config

        if len(config['series']) < 2:
            raise RuntimeError(
                "Can't do ellipsis plots with fewer than two series")

        axis.minorticks_on()
        config['axes'] = [axis]

        for i, a in enumerate(['x', 'y']):
            unit = self.data_config[config['series'][i]['data']]['units']
            if self.invert_y and unit in self.inverted_units:
                config['invert_' + a] = True
            else:
                config['invert_' + a] = False
            if 'axis_labels' in config and config['axis_labels'][i]:
                getattr(axis, 'set_' + a + 'label')(config['axis_labels'][i])
            else:
                getattr(
                    axis, 'set_' + a + 'label')(
                        self.data_config[config['series'][i]['data']]['units'])

    def _plot(self, results, config=None, axis=None, extra_kwargs={},
              postfix="", **kwargs):
        self.xvals, self.yvals = [], []
        if config is None:
            config = self.config
        if axis is None:
            axis = config['axes'][0]

        series = config['series']

        label = postfix.replace(" - ", "") if postfix else results.label()

        carg = {}
        if 'color' in extra_kwargs:
            carg['color'] = extra_kwargs['color']

        x_values = results.series(series[0]['data'])

        for s in series[1:]:
            data = [i for i in zip(x_values, results.series(s['data'])) if i[
                0] is not None and i[1] is not None]
            if len(data) < 2:
                points = numpy.array(data * 2)
            else:
                points = numpy.array(data)
            x_values, y_values = zip(*data)
            el = self.plot_point_cov(points, ax=axis, alpha=0.5, **carg)
            med = numpy.median(points, axis=0)
            self.xvals.append(el.center[0] - el.width / 2)
            self.xvals.append(el.center[0] + el.width / 2)
            self.yvals.append(el.center[1] - el.height / 2)
            self.yvals.append(el.center[1] + el.height / 2)
            self.xvals.append(med[0])
            self.yvals.append(med[1])
            axis.plot(*med, marker='o', linestyle=" ", **carg)
            axis.annotate(label, med, ha='center', annotation_clip=True,
                          xytext=(0, 8), textcoords='offset points')

        if self.zero_y:
            self.xvals.append(0.0)
            self.yvals.append(0.0)
        axis.set_xlim(max(min(self.xvals) * 0.99, 0), max(self.xvals) * 1.1)
        axis.set_ylim(max(min(self.yvals) * 0.99, 0), max(self.yvals) * 1.1)
        if config['invert_x']:
            axis.invert_xaxis()
        if config['invert_y']:
            axis.invert_yaxis()

        for a, b in zip(config['axes'], self.bounds_x):
            a.set_xbound(b)
        for a, b in zip(config['axes'], self.bounds_y):
            a.set_ybound(b)


class EllipsisCombinePlotter(CombineManyPlotter, EllipsisPlotter):
    pass


class MetaPlotter(Plotter):

    def __init__(self, plot_config, data_config, figure=None, **kwargs):
        self._kwargs = kwargs
        self._can_highlight = True
        self.subplots = []
        Plotter.__init__(self, plot_config, data_config, figure=figure, **kwargs)

    def init(self, config=None):
        Plotter.init(self, config)
        self.subplots = []

        if config is None:
            config = self.config
        self.configs = []
        ax = self.figure.gca()
        ax.set_axis_off()
        if 'subplot_params' in config:
            subplot_params = config['subplot_params']
        else:
            subplot_params = [{}] * len(config['subplots'])

        if config.get('share_axis', True):
            sharex = ax
        else:
            sharex = None
        for i, (subplot, cfg) in enumerate(config['subplots'].items()):
            if config.get('orientation', 'vertical') == 'vertical':
                rows = len(config['subplots'])
                cols = 1
            else:
                cols = len(config['subplots'])
                rows = 1
            axis = self.figure.add_subplot(
                rows, cols, i + 1, sharex=sharex, **subplot_params[i])
            cfg['axes'] = [axis]
            cfg = self.expand_plot_config(cfg, self.data_config)
            self.configs.append(cfg)
            plotter = get_plotter(cfg['type'])(cfg, self.data_config,
                                               figure=self.figure, **self._kwargs)
            plotter.init(cfg, axis)
            self.subplots.append((plotter, axis))
            if i < len(config['subplots']) - 1:
                axis.set_xlabel("")

    def plot(self, results):
        if self.metadata is None:
            self.metadata = results[0].meta()
        for s, ax in self.subplots:
            s.plot(results, connect_interactive=False)
            s.legends.extend(s.do_legend())
            self.legends.extend(s.legends)
            s.init_interactive()
        self.connect_interactive()

    def get_can_highlight(self):
        return self._can_highlight and all([s.can_highlight
                                            for s, ax in self.subplots])

    def set_can_highlight(self, v):
        self._can_highlight = v
    can_highlight = property(get_can_highlight, set_can_highlight)

    def on_move(self, event):
        for s, ax in self.subplots:
            if ax.in_axes(event) or any([l.contains(event)[0]
                                         for l in s.legends]):
                s.on_move(event)
            else:
                # If the event did not fit this axes, we may have just left it,
                # so update with no hovered elements to make sure we clear any
                # highlights.
                s.update_axes(set())

    def clear_bg_cache(self, evt=None):
        for s, ax in self.subplots:
            s.clear_bg_cache()

    def disconnect_callbacks(self):
        Plotter.disconnect_callbacks(self)
        for s, ax in self.subplots:
            s.disconnect_callbacks()


class SubplotCombinePlotter(MetaPlotter):

    def init(self, config=None):
        pass

    def _init(self, number):
        config = self.config
        config['subplots'] = OrderedDict()
        for i in range(number):
            config['subplots'][str(i)] = config.copy()
        if not get_plotter(config['type']).can_subplot_combine:
            raise RuntimeError(
                "This plot type does not work with --subplot-combine")
        MetaPlotter.init(self, config)

    def plot(self, results, connect_interactive=True):
        if self.metadata is None:
            self.metadata = results[0].meta()
        self._init(len(results))
        for s, r in zip(self.subplots, results):
            s.plot([r])
            self.legends.extend(s.do_legend())<|MERGE_RESOLUTION|>--- conflicted
+++ resolved
@@ -1005,15 +1005,7 @@
 
     def _do_scaling(self, axis, data, btm, top, unit=None, allow_log=True):
         """Scale the axis to the selected bottom/top percentile"""
-<<<<<<< HEAD
-        if len(data) == 0:
-=======
-
-        if not hasattr(data, 'shape'):
-            data = numpy.array(data, dtype=float)
-
         if not data.any():
->>>>>>> 42f8797e
             return
 
         top_percentile = self._percentile(data, top)
@@ -1043,7 +1035,6 @@
         if self.invert_y and unit in self.inverted_units:
             axis.invert_yaxis()
 
-<<<<<<< HEAD
     def _percentile(self, arr, q):
         try:
             # nanpercentile was only introduced in numpy 1.9.0
@@ -1052,19 +1043,6 @@
             ma = numpy.ma.masked_invalid(arr)
             return numpy.percentile(ma.compressed(), q)
 
-    def get_series(self, series, results, config, norm=None, no_invalid=False):
-=======
-    def _percentile(self, a, q):
-        """Percentile calculation for axis scaling.
-
-        Compatibility for versions of numpy that do not have nanpercentile."""
-
-        # nanpercentile was only added in numpy 1.9
-        if hasattr(numpy, 'nanpercentile'):
-            return numpy.nanpercentile(a, q)
-
-        a = numpy.ma.compressed(numpy.ma.masked_invalid(a))
-        return numpy.percentile(a, q)
 
     def _transform_data(self, data, t):
         t = t.strip()
@@ -1072,8 +1050,7 @@
             data = getattr(transformers, t)(data)
         return data
 
-    def get_series(self, series, results, config, norm=None):
->>>>>>> 42f8797e
+    def get_series(self, series, results, config, norm=None, no_invalid=False):
         if 'smoothing' in series:
             smooth = series['smoothing']
         else:
@@ -1081,27 +1058,8 @@
 
         if 'stacked' in config and config['stacked']:
             data = numpy.array((results.x_values,
-<<<<<<< HEAD
                                 results.series(series['data'], smooth)),
                                dtype=float)
-
-        data = numpy.array(results.raw_series(series['data'], smooth,
-                                              raw_key=series.get('raw_key')),
-                           dtype=float)
-
-        if 'cutoff' in config:
-            min_x = data[0].min() + config['cutoff'][0]
-            max_x = data[0].max() + config['cutoff'][1]
-
-            min_idx = data[0].searchsorted(min_x, side='right')
-            max_idx = data[0].searchsorted(max_x, side='left')
-
-            data = data[:,min_idx:max_idx]
-
-        if no_invalid:
-            data = numpy.ma.compress_cols(numpy.ma.masked_invalid(data))
-=======
-                               results.series(series['data'], smooth)))
         else:
 
             data = numpy.array(results.raw_series(series['data'], smooth,
@@ -1112,7 +1070,18 @@
             if 'data_transform' in dcfg \
                and 'FAKE_RAW_VALUES' not in results.meta():
                 data[1] = self._transform_data(data[1], dcfg['data_transform'])
->>>>>>> 42f8797e
+
+        if 'cutoff' in config:
+            min_x = data[0].min() + config['cutoff'][0]
+            max_x = data[0].max() + config['cutoff'][1]
+
+            min_idx = data[0].searchsorted(min_x, side='right')
+            max_idx = data[0].searchsorted(max_x, side='left')
+
+            data = data[:,min_idx:max_idx]
+
+        if no_invalid:
+            data = numpy.ma.compress_cols(numpy.ma.masked_invalid(data))
 
         if norm:
             data[1] /= norm
@@ -1216,11 +1185,6 @@
             norms = list(islice(cycle(self.norm_factors), len(config['series'])))
         else:
             norms = [None] * len(config['series'])
-<<<<<<< HEAD
-=======
-
-        alldata = [numpy.empty(0, dtype=float) for i in config['axes']]
->>>>>>> 42f8797e
 
         colours = cycle(self.colours)
 
@@ -1266,7 +1230,6 @@
                     data[0], sums, data[1] + sums, **kwargs)
                 sums += data[1]
             else:
-<<<<<<< HEAD
                 if all_data[a] is None:
                     all_data[a] = data[1].copy()
                 else:
@@ -1274,11 +1237,6 @@
                 for r in self.scale_data + extra_scale_data:
                     d = self.get_series(s, r, config, norms[i])
                     all_data[a] = numpy.concatenate((all_data[a], d[1]))
-=======
-                for r in self.scale_data + extra_scale_data:
-                    d = self.get_series(s, r, config, norm=norms[i])
-                    alldata[a] = numpy.append(alldata[a], d[1])
->>>>>>> 42f8797e
                 self.data_artists.extend(config['axes'][a].plot(data[0], data[1],
                                                                 **kwargs))
 
@@ -1293,14 +1251,8 @@
             btm, top = 0, 100
 
         for a in range(len(config['axes'])):
-<<<<<<< HEAD
             if all_data[a] is not None:
                 self._do_scaling(config['axes'][a], all_data[a], btm, top, config['units'][a])
-=======
-            if len(alldata[a]) > 0:
-                self._do_scaling(config['axes'][a], alldata[
-                                 a], btm, top, config['units'][a])
->>>>>>> 42f8797e
 
             # Handle cut-off data sets. If the x-axis difference between the
             # largest data point and the TOTAL_LENGTH from settings, scale to
